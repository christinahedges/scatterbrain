--- conflicted
+++ resolved
@@ -466,13 +466,6 @@
         log.debug(f"Saving to {fname}")
         hdul.writeto(output_dir + fname, overwrite=overwrite)
         log.debug("Saved")
-<<<<<<< HEAD
-        if os.path.isfile(output_dir + fname + ""):
-            os.remove(f"{output_dir + fname}")
-        os.system(f"gzip {output_dir + fname}")
-        log.debug("Compressed")
-=======
->>>>>>> c99da312
         return
 
     def get_images(self, fnames, loc, orbit=1):
